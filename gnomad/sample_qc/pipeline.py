--- conflicted
+++ resolved
@@ -128,14 +128,6 @@
     """
     Create a QC-ready MT.
 
-<<<<<<< HEAD
-    Keeps the following:
-    - Variants outside known problematic regions
-    - Bi-allelic SNVs only
-    - Variants passing hard thresholds
-    - Variants passing the set call rate and MAF thresholds
-    - Genotypes passing on gnomAD ADJ criteria (GQ>=20, DP>=10, AB>0.2 for hets)
-=======
     Has options to filter to the following:
         - Variants outside known problematic regions
         - Bi-allelic sites only
@@ -143,7 +135,6 @@
         - Variants passing hard thresholds
         - Variants passing the set call rate and MAF thresholds
         - Genotypes passing on gnomAD ADJ criteria (GQ>=20, DP>=10, AB>0.2 for hets)
->>>>>>> 7183c565
 
     In addition, the MT will be LD-pruned if `ld_r2` is set.
 
@@ -244,14 +235,9 @@
     gt_expr: str = "GT",
     f_stat_cutoff: float = 0.5,
     aaf_threshold: float = 0.001,
-<<<<<<< HEAD
     out_ploidy_ht: Optional[str] = None,
-    normal_ploidy_cutoff: int = None,
-    aneuploidy_cutoff: int = None,
-=======
     variants_only_x_ploidy: bool = False,
     variants_only_y_ploidy: bool = False,
->>>>>>> 7183c565
 ) -> hl.Table:
     """
     Impute sample sex based on X-chromosome heterozygosity and sex chromosome ploidy.
@@ -282,14 +268,9 @@
     :param gt_expr: Name of entry field storing the genotype. Default: 'GT'
     :param f_stat_cutoff: f-stat to roughly divide 'XX' from 'XY' samples. Assumes XX samples are below cutoff and XY are above cutoff.
     :param float aaf_threshold: Minimum alternate allele frequency to be used in f-stat calculations.
-<<<<<<< HEAD
     :param out_ploidy_ht: if provided, checkpoint ploidy ht
-    :param normal_ploidy_cutoff: Number of standard deviations to use when determining sex chromosome ploidy cutoffs for XX, XY karyotypes.
-    :param aneuploidy_cutoff: Number of standard deviations to use when sex chromosome ploidy cutoffs for aneuploidies.
-=======
     :param variants_only_x_ploidy: Whether to use depth of only variant data for the x ploidy estimation.
     :param variants_only_y_ploidy: Whether to use depth of only variant data for the y ploidy estimation.
->>>>>>> 7183c565
     :return: Table of samples and their imputed sex karyotypes.
     """
     logger.info("Imputing sex chromosome ploidies...")
@@ -307,13 +288,6 @@
             normalization_contig=normalization_contig,
             use_variant_dataset=variants_only_x_ploidy,
         )
-<<<<<<< HEAD
-        if out_ploidy_ht:
-            ploidy_ht = ploidy_ht.checkpoint(out_ploidy_ht, overwrite=True)
-    else:
-        raise NotImplementedError(
-            "Imputing sex ploidy does not exist yet for dense data."
-=======
         ploidy_ht = ploidy_ht.rename(
             {
                 "x_ploidy": "chrX_ploidy",
@@ -324,7 +298,6 @@
                 if variants_only_x_ploidy
                 else f"{normalization_contig}_mean_dp",
             }
->>>>>>> 7183c565
         )
         # If 'variants_only_y_ploidy' is different from 'variants_only_x_ploidy' then re-run the ploidy estimation using
         # the method defined by 'variants_only_y_ploidy' and re-annotate with the modified ploidy estimates.
@@ -401,6 +374,9 @@
                 "Imputing sex ploidy does not exist yet for dense data."
             )
 
+    if out_ploidy_ht:
+        ploidy_ht = ploidy_ht.checkpoint(out_ploidy_ht, overwrite=True)
+
     x_contigs = get_reference_genome(mt.locus).x_contigs
     logger.info("Filtering mt to biallelic SNPs in X contigs: %s", x_contigs)
     if "was_split" in list(mt.row):
@@ -443,12 +419,7 @@
     sex_ht = sex_ht.annotate(**ploidy_ht[sex_ht.key])
 
     logger.info("Inferring sex karyotypes")
-    x_ploidy_cutoffs, y_ploidy_cutoffs = get_ploidy_cutoffs(
-        sex_ht,
-        f_stat_cutoff,
-        normal_ploidy_cutoff=normal_ploidy_cutoff,
-        aneuploidy_cutoff=aneuploidy_cutoff,
-    )
+    x_ploidy_cutoffs, y_ploidy_cutoffs = get_ploidy_cutoffs(sex_ht, f_stat_cutoff)
     sex_ht = sex_ht.annotate_globals(
         x_ploidy_cutoffs=hl.struct(
             upper_cutoff_X=x_ploidy_cutoffs[0],
