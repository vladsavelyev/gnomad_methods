"""Tests for resource classes."""

import os
from typing import List, Tuple, Union
from unittest.mock import patch

import pytest

from gnomad.resources import resource_utils
from gnomad.resources.config import (
    get_default_public_resource_source,
    gnomad_public_resource_configuration,
    GnomadPublicResourceSource,
)


class TestTableResource:
    """Tests for TableResource."""

    @patch("hail.read_table")
    def test_read_table(self, read_table):
        """Test that Table is read from path."""
<<<<<<< HEAD
        resource = resource_utils.TableResource("gs://gnomad-public-requester-pays/table.ht")
=======
        resource = resource_utils.TableResource(
            "gs://gnomad-public-requester-pays/table.ht"
        )
>>>>>>> 7183c565

        ds = resource.ht()
        read_table.assert_called_with("gs://gnomad-public-requester-pays/table.ht")
        assert ds == read_table.return_value


class TestMatrixTableResource:
    """Tests for MatrixTableResource."""

    @patch("hail.read_matrix_table")
    def test_read_matrix_table(self, read_matrix_table):
        """Test that MatrixTable is read from path."""
        resource = resource_utils.MatrixTableResource(
            "gs://gnomad-public-requester-pays/matrix_table.mt"
        )

        ds = resource.mt()
<<<<<<< HEAD
        read_matrix_table.assert_called_with("gs://gnomad-public-requester-pays/matrix_table.mt")
=======
        read_matrix_table.assert_called_with(
            "gs://gnomad-public-requester-pays/matrix_table.mt"
        )
>>>>>>> 7183c565
        assert ds == read_matrix_table.return_value


class TestPedigreeResource:
    """Tests for PedigreeResource."""

    @patch("hail.Pedigree.read")
    def test_read_pedigree(self, read_pedigree):
        """Test that Pedigree is read from path."""
<<<<<<< HEAD
        resource = resource_utils.PedigreeResource("gs://gnomad-public-requester-pays/pedigree.ped")
=======
        resource = resource_utils.PedigreeResource(
            "gs://gnomad-public-requester-pays/pedigree.ped"
        )
>>>>>>> 7183c565

        ds = resource.pedigree()
        read_pedigree.assert_called()
        print(read_pedigree.call_args)
<<<<<<< HEAD
        assert read_pedigree.call_args[0][0] == "gs://gnomad-public-requester-pays/pedigree.ped"
=======
        assert (
            read_pedigree.call_args[0][0]
            == "gs://gnomad-public-requester-pays/pedigree.ped"
        )
>>>>>>> 7183c565
        assert ds == read_pedigree.return_value

    @patch("hail.import_fam")
    def test_read_fam(self, import_fam):
        """Test that Table is imported from path."""
<<<<<<< HEAD
        resource = resource_utils.PedigreeResource("gs://gnomad-public-requester-pays/pedigree.fam")

        ds = resource.ht()
        import_fam.assert_called()
        assert import_fam.call_args[0][0] == "gs://gnomad-public-requester-pays/pedigree.fam"
=======
        resource = resource_utils.PedigreeResource(
            "gs://gnomad-public-requester-pays/pedigree.fam"
        )

        ds = resource.ht()
        import_fam.assert_called()
        assert (
            import_fam.call_args[0][0]
            == "gs://gnomad-public-requester-pays/pedigree.fam"
        )
>>>>>>> 7183c565
        assert ds == import_fam.return_value


class TestBlockMatrixResource:
    """Tests for BlockMatrixResource."""

    @patch("hail.linalg.BlockMatrix.read")
    def test_read_block_matrix(self, read_block_matrix):
        """Test that BlockMatrix is read from path."""
        resource = resource_utils.BlockMatrixResource(
            "gs://gnomad-public-requester-pays/block_matrix.bm"
        )

        ds = resource.bm()
<<<<<<< HEAD
        read_block_matrix.assert_called_with("gs://gnomad-public-requester-pays/block_matrix.bm")
=======
        read_block_matrix.assert_called_with(
            "gs://gnomad-public-requester-pays/block_matrix.bm"
        )
>>>>>>> 7183c565
        assert ds == read_block_matrix.return_value


class TestDefaultPublicResourceSource:
    """Tests for default public resource source."""

    @pytest.mark.parametrize(
        "default_source,expected_path",
        [
            (
                GnomadPublicResourceSource.GOOGLE_CLOUD_PUBLIC_DATASETS,
                "gs://gcp-public-data--gnomad/example.ht",
            ),
            (
                GnomadPublicResourceSource.REGISTRY_OF_OPEN_DATA_ON_AWS,
                "s3a://gnomad-public-us-east-1/example.ht",
            ),
            (
                GnomadPublicResourceSource.AZURE_OPEN_DATASETS,
                "wasbs://dataset@datasetgnomad.blob.core.windows.net/example.ht",
            ),
            (
                "gs://my-bucket/gnomad-resources",
                "gs://my-bucket/gnomad-resources/example.ht",
            ),
        ],
    )
    def test_read_from_default_source(self, default_source, expected_path):
        """Test that resource paths are based on default source when no source is configured."""
        gnomad_public_resource_configuration._source = None

        with patch(
            "gnomad.resources.config.get_default_public_resource_source",
            return_value=default_source,
        ):
            resource = resource_utils.GnomadPublicTableResource(
                "gs://gnomad-public-requester-pays/example.ht"
            )
            assert resource.path == expected_path

    @pytest.mark.parametrize(
        "configured_default_source,expected_default_source",
        [
            ("gnomAD", GnomadPublicResourceSource.GNOMAD),
            (
                "Google Cloud Public Datasets",
                GnomadPublicResourceSource.GOOGLE_CLOUD_PUBLIC_DATASETS,
            ),
            (
                "Registry of Open Data on AWS",
                GnomadPublicResourceSource.REGISTRY_OF_OPEN_DATA_ON_AWS,
            ),
            ("Azure Open Datasets", GnomadPublicResourceSource.AZURE_OPEN_DATASETS),
            ("gs://my-bucket/gnomad-resources", "gs://my-bucket/gnomad-resources"),
        ],
    )
    def test_get_default_source_from_environment(
        self, configured_default_source, expected_default_source
    ):
        """Test that default source is read from environment variable."""
        with patch.dict(
            os.environ,
            {"GNOMAD_DEFAULT_PUBLIC_RESOURCE_SOURCE": configured_default_source},
        ):
            assert get_default_public_resource_source() == expected_default_source

    @pytest.mark.parametrize(
        "cloud_spark_provider,expected_default_source",
        [
            ("dataproc", GnomadPublicResourceSource.GOOGLE_CLOUD_PUBLIC_DATASETS),
            ("hdinsight", GnomadPublicResourceSource.AZURE_OPEN_DATASETS),
            ("unknown", GnomadPublicResourceSource.GOOGLE_CLOUD_PUBLIC_DATASETS),
            (None, GnomadPublicResourceSource.GOOGLE_CLOUD_PUBLIC_DATASETS),
        ],
    )
    def test_get_default_source_from_cloud_spark_provider(
        self, cloud_spark_provider, expected_default_source
    ):
        """Test that default source is set based on cloud Spark provider."""
        with patch(
            "hail.utils.guess_cloud_spark_provider",
            return_value=cloud_spark_provider,
            create=True,
        ):
            assert get_default_public_resource_source() == expected_default_source

    def test_default_source_from_environment_overrides_cloud_spark_provider(self):
        """Test that a default source configured in environment variables is preferred over the one for the current cloud Spark provider."""
        with patch(
            "hail.utils.guess_cloud_spark_provider",
            return_value="hdinsight",
            create=True,
        ), patch.dict(
            os.environ,
            {
                "GNOMAD_DEFAULT_PUBLIC_RESOURCE_SOURCE": "gs://my-bucket/gnomad-resources"
            },
        ):
            assert (
                get_default_public_resource_source()
                == "gs://my-bucket/gnomad-resources"
            )


def gnomad_public_resource_test_parameters(
    path: str,
) -> List[Tuple[str, Union[GnomadPublicResourceSource, str], str]]:
    """
    Get parameters for gnomAD public resource tests.

    :param path: Path to resource file inside gnomAD bucket.
    """
    return [
        (
            f"gs://gnomad-public{path}",
            GnomadPublicResourceSource.GNOMAD,
            f"gs://gnomad-public{path}",
        ),
        (
            f"gs://gnomad-public-requester-pays{path}",
            GnomadPublicResourceSource.GNOMAD,
            f"gs://gnomad-public-requester-pays{path}",
        ),
        (
            f"gs://gnomad-public{path}",
            GnomadPublicResourceSource.GOOGLE_CLOUD_PUBLIC_DATASETS,
            f"gs://gcp-public-data--gnomad{path}",
        ),
        (
            f"gs://gnomad-public-requester-pays{path}",
            GnomadPublicResourceSource.GOOGLE_CLOUD_PUBLIC_DATASETS,
            f"gs://gcp-public-data--gnomad{path}",
        ),
        (
            f"gs://gnomad-public{path}",
            GnomadPublicResourceSource.REGISTRY_OF_OPEN_DATA_ON_AWS,
            f"s3a://gnomad-public-us-east-1{path}",
        ),
        (
            f"gs://gnomad-public-requester-pays{path}",
            GnomadPublicResourceSource.REGISTRY_OF_OPEN_DATA_ON_AWS,
            f"s3a://gnomad-public-us-east-1{path}",
        ),
        (
            f"gs://gnomad-public{path}",
            GnomadPublicResourceSource.AZURE_OPEN_DATASETS,
            f"wasbs://dataset@datasetgnomad.blob.core.windows.net{path}",
        ),
        (
            f"gs://gnomad-public-requester-pays{path}",
            GnomadPublicResourceSource.AZURE_OPEN_DATASETS,
            f"wasbs://dataset@datasetgnomad.blob.core.windows.net{path}",
        ),
        (
            f"gs://gnomad-public{path}",
            "gs://my-bucket/gnomad-resources",
            f"gs://my-bucket/gnomad-resources{path}",
        ),
        (
            f"gs://gnomad-public-requester-pays{path}",
            "gs://my-bucket/gnomad-resources",
            f"gs://my-bucket/gnomad-resources{path}",
        ),
    ]


class TestGnomadPublicTableResource:
    """Tests for GnomadPublicTableResource."""

    @pytest.mark.parametrize(
        "resource_path,source,expected_read_path",
        gnomad_public_resource_test_parameters("/table.ht"),
    )
    @patch("hail.read_table")
    def test_read_gnomad_public_table_resource(
        self, read_table, resource_path, source, expected_read_path
    ):
        """Test that Table can be read from different sources."""
        resource = resource_utils.GnomadPublicTableResource(resource_path)

        gnomad_public_resource_configuration.source = source

        with patch.object(resource, "is_resource_available", return_value=True):
            resource.ht()
            read_table.assert_called_with(expected_read_path)


class TestGnomadPublicMatrixTableResource:
    """Tests for GnomadPublicMatrixTableResource."""

    @pytest.mark.parametrize(
        "resource_path,source,expected_read_path",
        gnomad_public_resource_test_parameters("/matrix_table.mt"),
    )
    @patch("hail.read_matrix_table")
    def test_read_gnomad_public_matrix_table_resource(
        self, read_matrix_table, resource_path, source, expected_read_path
    ):
        """Test that MatrixTable can be read from different sources."""
        resource = resource_utils.GnomadPublicMatrixTableResource(resource_path)

        gnomad_public_resource_configuration.source = source

        with patch.object(resource, "is_resource_available", return_value=True):
            resource.mt()
            read_matrix_table.assert_called_with(expected_read_path)


class TestGnomadPublicPedigreeResource:
    """Tests for GnomadPublicPedigreeResource."""

    @pytest.mark.parametrize(
        "resource_path,source,expected_read_path",
        gnomad_public_resource_test_parameters("/pedigree.ped"),
    )
    @patch("hail.Pedigree.read")
    def test_read_gnomad_public_pedigree_resource(
        self, read_pedigree, resource_path, source, expected_read_path
    ):
        """Test that Pedigree can be read from different sources."""
        resource = resource_utils.GnomadPublicPedigreeResource(resource_path)

        gnomad_public_resource_configuration.source = source

        with patch.object(resource, "is_resource_available", return_value=True):
            resource.pedigree()
            read_pedigree.assert_called()
            assert read_pedigree.call_args[0][0] == expected_read_path

    @pytest.mark.parametrize(
        "resource_path,source,expected_read_path",
        gnomad_public_resource_test_parameters("/pedigree.fam"),
    )
    @patch("hail.import_fam")
    def test_import_gnomad_public_pedigree_resource(
        self, import_fam, resource_path, source, expected_read_path
    ):
        """Test that pedigree can be imported from different sources."""
        resource = resource_utils.GnomadPublicPedigreeResource(resource_path)

        gnomad_public_resource_configuration.source = source

        with patch.object(resource, "is_resource_available", return_value=True):
            resource.ht()
            import_fam.assert_called()
            assert import_fam.call_args[0][0] == expected_read_path


class TestGnomadPublicBlockMatrixResource:
    """Tests for GnomadPublicBlockMatrixResource."""

    @pytest.mark.parametrize(
        "resource_path,source,expected_read_path",
        gnomad_public_resource_test_parameters("/block_matrix.bm"),
    )
    @patch("hail.linalg.BlockMatrix.read")
    def test_read_gnomad_public_block_matrix_resource(
        self, read_block_matrix, resource_path, source, expected_read_path
    ):
        """Test that BlockMatrix can be read from different sources."""
        resource = resource_utils.GnomadPublicBlockMatrixResource(resource_path)

        gnomad_public_resource_configuration.source = source

        with patch.object(resource, "is_resource_available", return_value=True):
            resource.bm()
            read_block_matrix.assert_called_with(expected_read_path)<|MERGE_RESOLUTION|>--- conflicted
+++ resolved
@@ -20,13 +20,9 @@
     @patch("hail.read_table")
     def test_read_table(self, read_table):
         """Test that Table is read from path."""
-<<<<<<< HEAD
-        resource = resource_utils.TableResource("gs://gnomad-public-requester-pays/table.ht")
-=======
         resource = resource_utils.TableResource(
             "gs://gnomad-public-requester-pays/table.ht"
         )
->>>>>>> 7183c565
 
         ds = resource.ht()
         read_table.assert_called_with("gs://gnomad-public-requester-pays/table.ht")
@@ -44,13 +40,9 @@
         )
 
         ds = resource.mt()
-<<<<<<< HEAD
-        read_matrix_table.assert_called_with("gs://gnomad-public-requester-pays/matrix_table.mt")
-=======
         read_matrix_table.assert_called_with(
             "gs://gnomad-public-requester-pays/matrix_table.mt"
         )
->>>>>>> 7183c565
         assert ds == read_matrix_table.return_value
 
 
@@ -60,37 +52,22 @@
     @patch("hail.Pedigree.read")
     def test_read_pedigree(self, read_pedigree):
         """Test that Pedigree is read from path."""
-<<<<<<< HEAD
-        resource = resource_utils.PedigreeResource("gs://gnomad-public-requester-pays/pedigree.ped")
-=======
         resource = resource_utils.PedigreeResource(
             "gs://gnomad-public-requester-pays/pedigree.ped"
         )
->>>>>>> 7183c565
 
         ds = resource.pedigree()
         read_pedigree.assert_called()
         print(read_pedigree.call_args)
-<<<<<<< HEAD
-        assert read_pedigree.call_args[0][0] == "gs://gnomad-public-requester-pays/pedigree.ped"
-=======
         assert (
             read_pedigree.call_args[0][0]
             == "gs://gnomad-public-requester-pays/pedigree.ped"
         )
->>>>>>> 7183c565
         assert ds == read_pedigree.return_value
 
     @patch("hail.import_fam")
     def test_read_fam(self, import_fam):
         """Test that Table is imported from path."""
-<<<<<<< HEAD
-        resource = resource_utils.PedigreeResource("gs://gnomad-public-requester-pays/pedigree.fam")
-
-        ds = resource.ht()
-        import_fam.assert_called()
-        assert import_fam.call_args[0][0] == "gs://gnomad-public-requester-pays/pedigree.fam"
-=======
         resource = resource_utils.PedigreeResource(
             "gs://gnomad-public-requester-pays/pedigree.fam"
         )
@@ -101,7 +78,6 @@
             import_fam.call_args[0][0]
             == "gs://gnomad-public-requester-pays/pedigree.fam"
         )
->>>>>>> 7183c565
         assert ds == import_fam.return_value
 
 
@@ -116,13 +92,9 @@
         )
 
         ds = resource.bm()
-<<<<<<< HEAD
-        read_block_matrix.assert_called_with("gs://gnomad-public-requester-pays/block_matrix.bm")
-=======
         read_block_matrix.assert_called_with(
             "gs://gnomad-public-requester-pays/block_matrix.bm"
         )
->>>>>>> 7183c565
         assert ds == read_block_matrix.return_value
 
 
