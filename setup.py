"""Setup script."""

import setuptools


with open("README.md", "r") as readme_file:
    long_description = readme_file.read()

install_requires = []
with open("requirements.txt", "r") as requirements_file:
    for req in (line.strip() for line in requirements_file):
        if req != "hail":
            install_requires.append(req)


setuptools.setup(
<<<<<<< HEAD
    name="cpg-gnomad",
    version="0.5.19",
=======
    name="gnomad",
    version="0.6.2",
>>>>>>> 7183c565
    author="The Genome Aggregation Database",
    author_email="gnomad@broadinstitute.org",
    description="Hail utilities for the Genome Aggregation Database",
    long_description=long_description,
    long_description_content_type="text/markdown",
    url="https://github.com/broadinstitute/gnomad_methods",
    packages=setuptools.find_namespace_packages(include=["gnomad.*"]),
    project_urls={
        "Documentation": "https://broadinstitute.github.io/gnomad_methods/",
        "Source Code": "https://github.com/broadinstitute/gnomad_methods",
        "Issues": "https://github.com/broadinstitute/gnomad_methods/issues",
        "Change Log": "https://github.com/broadinstitute/gnomad_methods/releases",
    },
    classifiers=[
        "Topic :: Scientific/Engineering :: Bio-Informatics",
        "Intended Audience :: Science/Research",
        "License :: OSI Approved :: MIT License",
        "Programming Language :: Python :: 3",
        "Development Status :: 4 - Beta",
    ],
    python_requires=">=3.6",
    install_requires=install_requires,
)<|MERGE_RESOLUTION|>--- conflicted
+++ resolved
@@ -14,13 +14,8 @@
 
 
 setuptools.setup(
-<<<<<<< HEAD
     name="cpg-gnomad",
-    version="0.5.19",
-=======
-    name="gnomad",
     version="0.6.2",
->>>>>>> 7183c565
     author="The Genome Aggregation Database",
     author_email="gnomad@broadinstitute.org",
     description="Hail utilities for the Genome Aggregation Database",
