--- conflicted
+++ resolved
@@ -2,11 +2,9 @@
 
 ## Unreleased
 
-<<<<<<< HEAD
 * Updated usage of included intervals in imputing sex ploidy, also updated interval parameter names [(#209)](https://github.com/broadinstitute/gnomad_methods/pull/209)
-=======
 * Updated capitalization in relatedness constants [(#217)](https://github.com/broadinstitute/gnomad_methods/pull/217)
->>>>>>> dd180d9a
+
 
 ## Version 0.2.0 - April 3rd, 2020
 
